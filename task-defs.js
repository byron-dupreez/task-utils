'use strict';

/**
 * A TaskDef class with static utilities for creating task definitions and sub-task definitions, which can be used to
 * define new executable tasks and both executable and non-executable sub-tasks.
 * @module task-utils/task-defs
 * @author Byron du Preez
 */

const Strings = require('core-functions/strings');
const isString = Strings.isString;
const isBlank = Strings.isBlank;
const isNotBlank = Strings.isNotBlank;
const stringify = Strings.stringify;

const Arrays = require('core-functions/arrays');
const isDistinct = Arrays.isDistinct;
const isArrayOfType = Arrays.isArrayOfType;

//======================================================================================================================
// TaskDef "class"
//======================================================================================================================

/**
 * A definition of a task or operation that defines a type of task to be executed and can be used to create tasks.
 * A task definition can be used to create either executable tasks (if parent is undefined and execute is defined); or
 * executable sub-tasks (if parent is defined and execute is defined) or non-executable, internal sub-tasks (if parent
 * is defined and execute is undefined).
 *
 * Rules:
 * - A top-level TaskDef, in a hierarchy of tasks and sub-tasks, must be an executable task definition.
 *
 * - A task definition (regardless of whether it is executable or non-executable) can have either executable or
 *   non-executable, internal sub-task definitions.
 *
 * - All tasks in a hierarchy of tasks and sub-tasks must be unique.
 *
 * - All of a task's direct sub-task names must be unique.
 *
 * An executable sub-task is a task that must be explicitly executed from within its parent task's execute function and
 * must partially or entirely manage its own state within its own execute function.
 *
 * A non-executable, internal sub-task is a task that must be manually executed and must have its state managed entirely
 * within its parent task's execute function and is ONLY used to enable tracking of its state.
 */
class TaskDef {
  /**
   * Constructs an executable task definition, if the given parent is undefined and the given execute is a function;
   * or constructs an executable sub-task definition, if parent is defined and execute is a function; or constructs a
   * non-executable, internal sub-task definition, if parent is defined and execute is undefined; otherwise throws an
   * error.
   *
   * If parent is not specified, then this new task definition is assumed to be a top-level, executable task definition
   * and the given execute function must be defined and a valid function.
   *
   * If parent is specified, then this new task definition is assumed to be a sub-task definition of the given parent
   * task definition and the given execute function must be either undefined or a valid function.
   *
   * @param {string} name - the mandatory name of the task
   * @param {Function|undefined} [execute] - the optional function to be executed when a task created using this
   * definition is started
   * @param {TaskDef|undefined} [parent] - an optional parent task definition
<<<<<<< HEAD
   * @param {TaskDefSettings|undefined} [settings] - optional settings to use to configure this task definition
=======
   * @param {{skipAddToParent: boolean}|undefined} [settings] - optional settings to use to configure this task definition
>>>>>>> 2cda8e00
   * @throws {Error} an error if the requested task definition is invalid
   */
  constructor(name, execute, parent, settings) {
    // Validate the given name
    // -----------------------------------------------------------------------------------------------------------------
    // Ensure name is a string and not blank
    if (!isString(name) || isBlank(name)) {
      throw new Error(`Cannot create a task definition with a ${!isString(name) ? "non-string" : "blank"} name (${stringify(name)})`);
    }
<<<<<<< HEAD
    const taskName = name.trim();
=======
    const taskName = Strings.trim(Objects.valueOf(name));
    const skipAddToParent = settings && settings.skipAddToParent;
>>>>>>> 2cda8e00

    // Validate the given parent and the given execute function
    // -----------------------------------------------------------------------------------------------------------------
    if (parent) {
      // Creating a non-executable, internal sub-task definition, so:
      // Ensure that the parent is a TaskDef itself
      if (!(parent instanceof TaskDef)) {
        throw new Error(`Cannot create a sub-task definition (${taskName}) with a parent that is not a task (or sub-task) definition`);
      }
      // Ensure that execute (if defined) is actually executable (i.e. a valid function)
      if (execute !== undefined && typeof execute !== 'function') {
        throw new Error(`Cannot create an executable sub-task definition (${taskName}) with an invalid execute function`);
      }
      // Ensure the parent's sub-task names will still be distinct if we include this new sub-task's name
<<<<<<< HEAD
      if (!TaskDef.areSubTaskNamesDistinct(parent, taskName)) {
=======
      if (!skipAddToParent && !areSubTaskNamesDistinct(parent, taskName)) {
>>>>>>> 2cda8e00
        throw new Error(`Cannot add a sub-task definition (${taskName}) with a duplicate name to parent (${parent.name}) with existing sub-task definitions ${Strings.stringify(parent.subTaskDefs.map(d => d.name))}`);
      }

    } else {
      // Creating an executable, top-level task definition, so:
      // Ensure that a top-level task definition (without a parent) does have an execute function, since a non-executable, top-
      // level task would be useless
      if (!execute) {
        throw new Error(`Cannot create a top-level task definition (${taskName}) without an execute function)`);
      }
      // Ensure that execute (if defined) is actually executable (i.e. a valid function)
      if (typeof execute !== 'function') {
        throw new Error(`Cannot create a top-level task definition (${taskName}) with an invalid execute function`);
      }

      // // Ensure that execute (if defined) is actually executable (i.e. a valid function)
      // if (execute !== undefined && typeof execute !== 'function') {
      //   throw new Error(`Cannot create an executable task definition (${taskName}) with an invalid execute function`);
      // }
    }

    // Finalise the new task definition's parent and execute
    const taskParent = parent ? parent : undefined; // or null?
    const executable = !!execute;
    const taskExecute = executable ? execute : undefined;

    // Finally create each property as read-only (writable: false and configurable: false are defaults)
    // -----------------------------------------------------------------------------------------------------------------
    Object.defineProperty(this, 'name', {value: taskName, enumerable: true});
    Object.defineProperty(this, 'executable', {value: executable, enumerable: true});
    Object.defineProperty(this, 'execute', {value: taskExecute, enumerable: false});
    Object.defineProperty(this, 'subTaskDefs', {value: [], enumerable: true});

    // Set the optional describeItem function (if any provided)
    const describeItem = settings && typeof settings.describeItem === 'function' ? settings.describeItem : undefined;
    Object.defineProperty(this, 'describeItem', {value: describeItem, writable: true, enumerable: false});

    // Ensure that the proposed combined hierarchy to be formed from this new task definition and its parent
    // will still be valid and will ONLY contain distinct task definitions
    // -----------------------------------------------------------------------------------------------------------------
    if (taskParent) {
      // NB: Must check this after adding sub-tasks, but before setting parent!
      TaskDef.ensureAllTaskDefsDistinct(taskParent, this);
    }

    // Link this new task definition to its parent (if any)
    // -----------------------------------------------------------------------------------------------------------------
    Object.defineProperty(this, 'parent', {value: taskParent, enumerable: false});
    // Object.defineProperty(this, 'parent', {value: taskParent, enumerable: false, writable: true, configurable: true});
    if (taskParent && !skipAddToParent) {
      taskParent.subTaskDefs.push(this);
    }
  }

  /**
   * Returns true if this defines executable tasks; false otherwise
   * @returns {boolean} true if executable; false otherwise
   */
  isExecutable() {
    return this.executable;
  }

  /**
   * Returns true if this defines non-executable (i.e. internal) tasks; false otherwise
   * @returns {boolean} true if non-executable; false otherwise
   */
  isNotExecutable() {
    return !this.executable;
  }

  /**
   * Returns true if this defines internal (i.e. non-executable) tasks; false otherwise
   * @alias {@linkcode isNotExecutable}
   * @returns {boolean} true if internal; false otherwise
   */
  isInternal() {
    return !this.executable;
  }


  /**
   * Marks this task definition as unusable (if true) or active (if false)
   * @param {boolean} unusable - whether this task definition is to be considered unusable or not (default undefined, i.e. not)
   */
  set unusable(unusable) {
    if (unusable)
      Object.defineProperty(this, '_unusable', {value: unusable, enumerable: false, writable: true, configurable: true});
    else
      delete this._unusable;
  }

  /**
   * Returns true if this task definition is marked as unusable or false if its not (i.e. if its active).
   * @return {boolean} true if unusable; false otherwise
   */
  get unusable() { return !!this._unusable; }

  /**
   * Sets this task definition's `describeItem` function to the given function (if it's a function) or sets it to
   * undefined (if it's NOT a function), but ONLY if either the definition's `describeItem is NOT already set or if the
   * given`overrideExisting` flag is true.
   * @param {DescribeItem|undefined} [describeItem] - sets the `describeItem` function to the given function
   * @param {boolean|undefined} [overrideExisting] - whether to override an existing `describeItem` function or not (default not)
   */
  setDescribeItem(describeItem, overrideExisting) {
    if (!this.describeItem || overrideExisting) {
      this.describeItem = typeof describeItem === 'function' ? describeItem : undefined;
    }
  }

  /**
   * Creates a new top-level, executable task definition to be used for creating executable tasks. Both the given name
   * and execute function MUST be correctly defined; otherwise an appropriate error will be thrown.
   *
   * As soon as you have defined your top-level task, you can start adding sub-task definitions to it (if necessary) using
   * {@linkcode TaskDef#defineSubTask} and/or {@linkcode TaskDef#defineSubTasks}, which return the newly created sub-task
   * definition(s).
   *
   * If any of your new sub-task definitions also need to have sub-task definitions of their own, then simply use exactly
   * the same procedure to add "sub-subTask" definitions to your sub-task definition.
   *
   * @param {string} taskName - the name of the task
   * @param {Function} execute - the function to be executed when a task created using this definition is started
   * @param {TaskDefSettings|undefined} [settings] - optional settings to use to configure this task definition
   * @throws {Error} if taskName or execute are invalid
   * @returns {TaskDef} a new executable task definition.
   */
  static defineTask(taskName, execute, settings) {
    return new TaskDef(taskName, execute, undefined, settings);
  }

  /**
   * Creates and adds an executable sub-task definition (if execute is defined) or a non-executable, internal sub-task
   * definition (if execute is undefined) with the given name to this task definition.
   * @param {string} subTaskName - the name of the new sub-task definition
   * @param {Function|undefined} [execute] - the optional function to be executed when a sub-task created using this definition is executed
   * @param {TaskDefSettings|undefined} [settings] - optional settings to use to configure this task definition
   * @throws {Error} an error if the given name is blank or not a string or not distinct
   */
  defineSubTask(subTaskName, execute, settings) {
    if (!isString(subTaskName) || isBlank(subTaskName)) {
      throw new Error(`Cannot create a sub-task definition with a ${!isString(subTaskName) ? "non-string" : "blank"} name (${stringify(subTaskName)})`);
    }
    const newName = subTaskName.trim();
    // Ensure that execute (if defined) is actually executable (i.e. a valid function)
    if (execute !== undefined && typeof execute !== 'function') {
      throw new Error(`Cannot create an executable sub-task definition (${newName}) with an invalid execute function`);
    }
    // Ensure this task definition's sub-task names will still be distinct if we include the new sub-task's name
    if (!TaskDef.areSubTaskNamesDistinct(this, newName)) {
      throw new Error(`Cannot add sub-task definition (${newName}) with a duplicate name to task definition (${this.name}) with existing sub-task definitions ${Strings.stringify(this.subTaskDefs.map(d => d.name))}`);
    }
    // Create and add the new sub-task definition to this task definition's list of sub-task definitions
    return new TaskDef(newName, execute, this, settings);
  }

  // /**
  //  * Detaches the named sub-task definition from this task definition and returns it (if it exists).
  //  * @param {string} subTaskName - the name of the sub-task definition to detach
  //  * @return {TaskDef|undefined} the detached sub-task definition
  //  */
  // detachSubTaskDef(subTaskName) {
  //   const detached = this.subTaskDefs.find(d => d.name === subTaskName);
  //   if (detached) {
  //     detached.parent = undefined;
  //     const pos = this.subTaskDefs.indexOf(detached);
  //     if (pos !== -1) this.subTaskDefs.splice(pos, 1);
  //   }
  //   return detached
  // }

  /**
   * Creates and adds multiple new non-executable, internal sub-task definitions with the given names to this task
   * definition.
   * @param {string[]} subTaskNames - the names of the new non-executable, internal sub-task definitions
   * @param {TaskDefSettings|undefined} [settings] - optional settings to use to configure these task definitions
   * @returns {TaskDef[]} an array of new sub-task definitions (one for each of the given names)
   */
  defineSubTasks(subTaskNames, settings) {
    if (!isArrayOfType(subTaskNames, "string")) {
      throw new Error(`Cannot create sub-task definitions with non-string names ${stringify(subTaskNames)}`);
    }
    if (subTaskNames.length > 0) {
      if (!subTaskNames.every(name => isNotBlank(name))) {
        throw new Error(`Cannot create sub-task definitions with blank names ${stringify(subTaskNames)}`);
      }
      const newNames = subTaskNames.map(n => n.trim());
      // Ensure this task definition's sub-task names will still be distinct if we include the new sub-task names
      if (!TaskDef.areSubTaskNamesDistinct(this, newNames)) {
        throw new Error(`Cannot add sub-task definitions ${stringify(newNames)} with duplicate names to task definition (${this.name}) with existing sub-task definitions ${Strings.stringify(this.subTaskDefs.map(d => d.name))}`);
      }
      // Create and add the new sub-task definitions to this task definition's list of sub-task definitions
      return newNames.map(name => new TaskDef(name, undefined, this, settings));
    }
    return [];
  }

  /**
   * Cautiously attempts to get the root task definition for the given task definition by traversing up its task
   * definition hierarchy using the parent links, until it finds the root (i.e. a parent task definition with no parent).
   * During this traversal, if any task definition is recursively found to be a parent of itself, an error will be thrown.
   *
   * @param {TaskDef} taskDef - any task definition in the task definition hierarchy from which to start
   * @throws {Error} if any task definition is recursively a parent of itself
   * @returns {TaskDef} the root task definition
   */
  static getRootTaskDef(taskDef) {
    if (!taskDef || !(taskDef instanceof Object)) {
      return undefined;
    }

    function loop(def, history) {
      const parent = def.parent;
      if (!parent) {
        return def;
      }
      if (history.indexOf(def) !== -1) {
        // We have an infinite loop, since a previously visited task is recursively a parent of itself!
        throw new Error(`Task hierarchy is not a valid Directed Acyclic Graph, since task definition (${def.name}) is recursively a parent of itself!`)
      }
      history.push(def);
      return loop(parent, history);
    }

    return loop(taskDef, []);
  }

  /**
   * Ensures that the task definition hierarchies of both the given proposed task definition and of the given parent task
   * definition (if any) are both valid and could be safely combined into a single valid hierarchy; and, if not, throws an
   * error.
   *
   * A valid hierarchy must only contain distinct task definitions (i.e. every task definition can only appear once in its
   * hierarchy). This requirement ensures that a hierarchy is a Directed Acyclic Graph and avoids infinite loops.
   *
   * NB: The proposed task definition MUST NOT be linked to the given parent BEFORE calling this function (otherwise
   * this function will always throw an error) and MUST only be subsequently linked to the given parent if this function
   * does NOT throw an error.
   *
   * @param {TaskDef|undefined} [parent] - an optional parent task (or sub-task) definition (if any), which identifies the
   * first hierarchy to check and to which the proposed task definition is intended to be linked
   * @param {TaskDef|undefined} proposedTaskDef - a optional proposed task definition, which identifies the second
   * hierarchy to check
   * @throws {Error} if any task definition appears more than once in either hierarchy or in the proposed combination of
   * both hierarchies
   */
  static ensureAllTaskDefsDistinct(parent, proposedTaskDef) {
    // First find the root of the parent's task hierarchy
    const parentRoot = parent ? TaskDef.getRootTaskDef(parent) : undefined;
    // Next find the root of the proposed task definition's task hierarchy
    const proposedTaskDefRoot = proposedTaskDef ? TaskDef.getRootTaskDef(proposedTaskDef) : undefined;

    function loop(taskDef, history) {
      if (!taskDef) {
        return;
      }
      // Ensure that this definition does not appear more than once in the hierarchy
      if (history.indexOf(taskDef) !== -1) {
        // We have a problem with this task hierarchy, since a previously visited task definition appears more than once in the hierarchy!
        throw new Error(`Task hierarchy is not a valid Directed Acyclic Graph, since task definition (${taskDef.name}) appears more than once in the hierarchy!`)
      }
      // Remember that we have seen this one
      history.push(taskDef);

      // Now check all of its sub-task definitions recursively too
      const subTaskDefs = taskDef.subTaskDefs;
      for (let i = 0; i < subTaskDefs.length; ++i) {
        loop(subTaskDefs[i], history);
      }
    }

    const history = [];

    // Next loop from the parent's root down through all of its sub-task definitions recursively, ensuring that there is no
    // duplication of any task definition in the parent's hierarchy
    loop(parentRoot, history);

    // Finally loop from the proposed task definition's root down through all of its sub-task definitions recursively,
    // ensuring that there is no duplication of any task definition in either hierarchy
    loop(proposedTaskDefRoot, history);
  }

  /**
   * Returns true if the proposed sub-task names together with the given parent task definition's sub-task names are all
   * still distinct; otherwise returns false.
   * @param parent
   * @param {string|string[]} proposedNames - the name or names of the proposed sub-task definitions to be checked
   */
  static areSubTaskNamesDistinct(parent, proposedNames) {
    const oldNames = parent ? parent.subTaskDefs.map(d => d.name) : [];
    const newNames = oldNames.concat(proposedNames);
    return isDistinct(newNames);
  }

}

// Export the TaskDef "class" / constructor function
module.exports = TaskDef;<|MERGE_RESOLUTION|>--- conflicted
+++ resolved
@@ -60,11 +60,7 @@
    * @param {Function|undefined} [execute] - the optional function to be executed when a task created using this
    * definition is started
    * @param {TaskDef|undefined} [parent] - an optional parent task definition
-<<<<<<< HEAD
    * @param {TaskDefSettings|undefined} [settings] - optional settings to use to configure this task definition
-=======
-   * @param {{skipAddToParent: boolean}|undefined} [settings] - optional settings to use to configure this task definition
->>>>>>> 2cda8e00
    * @throws {Error} an error if the requested task definition is invalid
    */
   constructor(name, execute, parent, settings) {
@@ -74,12 +70,8 @@
     if (!isString(name) || isBlank(name)) {
       throw new Error(`Cannot create a task definition with a ${!isString(name) ? "non-string" : "blank"} name (${stringify(name)})`);
     }
-<<<<<<< HEAD
     const taskName = name.trim();
-=======
-    const taskName = Strings.trim(Objects.valueOf(name));
     const skipAddToParent = settings && settings.skipAddToParent;
->>>>>>> 2cda8e00
 
     // Validate the given parent and the given execute function
     // -----------------------------------------------------------------------------------------------------------------
@@ -94,11 +86,7 @@
         throw new Error(`Cannot create an executable sub-task definition (${taskName}) with an invalid execute function`);
       }
       // Ensure the parent's sub-task names will still be distinct if we include this new sub-task's name
-<<<<<<< HEAD
-      if (!TaskDef.areSubTaskNamesDistinct(parent, taskName)) {
-=======
-      if (!skipAddToParent && !areSubTaskNamesDistinct(parent, taskName)) {
->>>>>>> 2cda8e00
+      if (!skipAddToParent && !TaskDef.areSubTaskNamesDistinct(parent, taskName)) {
         throw new Error(`Cannot add a sub-task definition (${taskName}) with a duplicate name to parent (${parent.name}) with existing sub-task definitions ${Strings.stringify(parent.subTaskDefs.map(d => d.name))}`);
       }
 
@@ -113,11 +101,6 @@
       if (typeof execute !== 'function') {
         throw new Error(`Cannot create a top-level task definition (${taskName}) with an invalid execute function`);
       }
-
-      // // Ensure that execute (if defined) is actually executable (i.e. a valid function)
-      // if (execute !== undefined && typeof execute !== 'function') {
-      //   throw new Error(`Cannot create an executable task definition (${taskName}) with an invalid execute function`);
-      // }
     }
 
     // Finalise the new task definition's parent and execute
@@ -147,7 +130,7 @@
     // Link this new task definition to its parent (if any)
     // -----------------------------------------------------------------------------------------------------------------
     Object.defineProperty(this, 'parent', {value: taskParent, enumerable: false});
-    // Object.defineProperty(this, 'parent', {value: taskParent, enumerable: false, writable: true, configurable: true});
+
     if (taskParent && !skipAddToParent) {
       taskParent.subTaskDefs.push(this);
     }
@@ -177,7 +160,6 @@
   isInternal() {
     return !this.executable;
   }
-
 
   /**
    * Marks this task definition as unusable (if true) or active (if false)
@@ -247,28 +229,14 @@
     if (execute !== undefined && typeof execute !== 'function') {
       throw new Error(`Cannot create an executable sub-task definition (${newName}) with an invalid execute function`);
     }
+    const skipAddToParent = settings && settings.skipAddToParent;
     // Ensure this task definition's sub-task names will still be distinct if we include the new sub-task's name
-    if (!TaskDef.areSubTaskNamesDistinct(this, newName)) {
+    if (!skipAddToParent && !TaskDef.areSubTaskNamesDistinct(this, newName)) {
       throw new Error(`Cannot add sub-task definition (${newName}) with a duplicate name to task definition (${this.name}) with existing sub-task definitions ${Strings.stringify(this.subTaskDefs.map(d => d.name))}`);
     }
     // Create and add the new sub-task definition to this task definition's list of sub-task definitions
     return new TaskDef(newName, execute, this, settings);
   }
-
-  // /**
-  //  * Detaches the named sub-task definition from this task definition and returns it (if it exists).
-  //  * @param {string} subTaskName - the name of the sub-task definition to detach
-  //  * @return {TaskDef|undefined} the detached sub-task definition
-  //  */
-  // detachSubTaskDef(subTaskName) {
-  //   const detached = this.subTaskDefs.find(d => d.name === subTaskName);
-  //   if (detached) {
-  //     detached.parent = undefined;
-  //     const pos = this.subTaskDefs.indexOf(detached);
-  //     if (pos !== -1) this.subTaskDefs.splice(pos, 1);
-  //   }
-  //   return detached
-  // }
 
   /**
    * Creates and adds multiple new non-executable, internal sub-task definitions with the given names to this task
