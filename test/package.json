{
  "name": "task-utils-tests",
  "description": "Unit tests for task-utils modules",
<<<<<<< HEAD
  "version": "6.0.2-alpha1",
=======
  "version": "4.0.8",
>>>>>>> 2cda8e00
  "author": "Byron du Preez",
  "license": "Apache-2.0",
  "private": true,
  "engines": {
    "node": ">=6.10"
  },
  "scripts": {
    "test": "tape ./*.test.js"
  },
  "devDependencies": {
    "tape": "^4.6.3"
  },
  "repository": "https://github.com/byron-dupreez/task-utils"
}<|MERGE_RESOLUTION|>--- conflicted
+++ resolved
@@ -1,11 +1,7 @@
 {
   "name": "task-utils-tests",
   "description": "Unit tests for task-utils modules",
-<<<<<<< HEAD
-  "version": "6.0.2-alpha1",
-=======
-  "version": "4.0.8",
->>>>>>> 2cda8e00
+  "version": "6.0.2",
   "author": "Byron du Preez",
   "license": "Apache-2.0",
   "private": true,
